--- conflicted
+++ resolved
@@ -146,10 +146,7 @@
         if close:
             # Complete the closing process
             self.close()
-<<<<<<< HEAD
-=======
         return self
->>>>>>> 50bb67bf
 
     async def send(self, item: T) -> "AsyncChannel[T]":
         """
